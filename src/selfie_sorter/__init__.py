--- conflicted
+++ resolved
@@ -15,8 +15,4 @@
 except PackageNotFoundError:
     __version__ = '0.0.0'
 
-<<<<<<< HEAD
 __all__ = ['__version__']
-=======
-__all__ = ['__version__']
->>>>>>> d86ad1d0
